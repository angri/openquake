--- conflicted
+++ resolved
@@ -356,15 +356,9 @@
         self._init_curve()
         job_id = self.jobs.next()
         nrml_path = self.files.next()
-<<<<<<< HEAD
         result = hazard_output._create_writer(job_id, ["db", "xml"], nrml_path,
                                               self.x, self.d,
                                               writer.MODE_START)
-=======
-        result = hazard_output._create_writer(
-            job_id, ["db", "xml"], nrml_path, self.x, self.d,
-            writer.MODE_START)
->>>>>>> 6e237c2a
         self.assertEqual(1, self.d.call_count)
         self.assertEqual(1, self.x.call_count)
         xml_serializer = self.xmls.next() - 1
@@ -389,15 +383,9 @@
         self._init_map()
         job_id = self.jobs.next()
         nrml_path = self.files.next()
-<<<<<<< HEAD
         result = hazard_output._create_writer(job_id, ["db", "xml"], nrml_path,
                                               self.x, self.d,
                                               writer.MODE_START)
-=======
-        result = hazard_output._create_writer(
-            job_id, ["db", "xml"], nrml_path, self.x, self.d,
-            writer.MODE_START)
->>>>>>> 6e237c2a
         self.assertEqual(1, self.d.call_count)
         self.assertEqual(1, self.x.call_count)
         xml_serializer = self.xmls.next() - 1
@@ -423,15 +411,9 @@
         self._init_curve()
         job_id = self.jobs.next()
         nrml_path = self.files.next()
-<<<<<<< HEAD
         result = hazard_output._create_writer(job_id, ["db", "xml"], nrml_path,
                                               self.x, self.d,
                                               writer.MODE_START)
-=======
-        result = hazard_output._create_writer(
-            job_id, ["db", "xml"], nrml_path, self.x, self.d,
-            writer.MODE_START)
->>>>>>> 6e237c2a
         self.assertEqual(1, self.d.call_count)
         self.assertEqual(1, self.x.call_count)
         xml_serializer = self.xmls.next() - 1
@@ -456,15 +438,9 @@
         self._init_map()
         job_id = self.jobs.next()
         nrml_path = self.files.next()
-<<<<<<< HEAD
         result = hazard_output._create_writer(job_id, ["db", "xml"], nrml_path,
                                               self.x, self.d,
                                               writer.MODE_START)
-=======
-        result = hazard_output._create_writer(
-            job_id, ["db", "xml"], nrml_path, self.x, self.d,
-            writer.MODE_START)
->>>>>>> 6e237c2a
         self.assertEqual(1, self.d.call_count)
         self.assertEqual(1, self.x.call_count)
         xml_serializer = self.xmls.next() - 1
