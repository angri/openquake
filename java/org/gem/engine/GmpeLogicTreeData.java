--- conflicted
+++ resolved
@@ -32,6 +32,7 @@
 import org.opensha.sha.imr.param.OtherParams.SigmaTruncLevelParam;
 import org.opensha.sha.imr.param.OtherParams.SigmaTruncTypeParam;
 import org.opensha.sha.imr.param.OtherParams.StdDevTypeParam;
+import org.opensha.sha.imr.param.SiteParams.Vs30_Param;
 import org.opensha.sha.util.TectonicRegionType;
 
 public class GmpeLogicTreeData {
@@ -559,7 +560,6 @@
                 new IllegalArgumentException(msg);
             }
 
-<<<<<<< HEAD
             // damping
             if (ar.getParameter(DampingParam.NAME).isAllowed(damping)) {
                 ar.getParameter(DampingParam.NAME).setValue(damping);
@@ -578,25 +578,6 @@
                 logger.error(msg);
                 throw new IllegalArgumentException(msg);
             }
-=======
-            // // set vs30 value
-            // if (ar.getParameter(Vs30_Param.NAME).isAllowed(vs30)) {
-            // ar.getParameter(Vs30_Param.NAME).setValue(vs30);
-            // } else {
-            // String msg =
-            // "The chosen vs30 value: "
-            // + vs30
-            // + " is not valid\n"
-            // + "The allowed values are the following: \n"
-            // + ar.getParameter(Vs30_Param.NAME)
-            // .getConstraint() + "\n"
-            // + "Check your input file\n"
-            // + "Execution stopped.";
-            // logger.error(msg);
-            // throw new IllegalArgumentException(msg);
-            // }
->>>>>>> e2840676
-
         }
 
         // set gmpe truncation type
